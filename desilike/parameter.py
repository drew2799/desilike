--- conflicted
+++ resolved
@@ -1861,21 +1861,13 @@
         """
         _jnp = jnp if use_jax(x) else np  # Worth testing if input is jax, as jax incurs huge overheads
         x = _jnp.asarray(x)
-<<<<<<< HEAD
-        isin = (self.limits[0] < x) & (x < self.limits[1])
-=======
         isin = (self.limits[0] <= x) & (x <= self.limits[1])
->>>>>>> c29ce0b7
         # Fast version
         if remove_zerolag:
             if self.dist == 'uniform':
                 return _jnp.where(isin, 0, -np.inf)
             if self.dist == 'norm':
-<<<<<<< HEAD
-                return - 0.5 * isin * (x - self.attrs['loc'])**2 / self.attrs['scale']**2
-=======
                 return _jnp.where(isin, - 0.5 * (x - self.attrs['loc'])**2 / self.attrs['scale']**2, -np.inf)
->>>>>>> c29ce0b7
 
         if not self.is_proper():
             return _jnp.where(isin, 0, -np.inf)
